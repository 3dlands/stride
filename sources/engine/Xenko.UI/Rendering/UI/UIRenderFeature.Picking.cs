--- conflicted
+++ resolved
@@ -19,16 +19,11 @@
 
         private readonly List<PointerEvent> compactedPointerEvents = new List<PointerEvent>();
 
-<<<<<<< HEAD
+
         
 
         partial void PickingUpdate(RenderUIElement renderUIElement, Viewport viewport, ref Matrix worldViewProj, GameTime drawTime, ref UIElement elementUnderMouseCursor)
-=======
-        [Obsolete]
-        public UIElement UIElementUnderMouseCursor { get; private set; }
-
-        partial void PickingUpdate(RenderUIElement renderUIElement, Viewport viewport, ref Matrix worldViewProj, GameTime drawTime)
->>>>>>> da7b64b5
+
         {
             if (renderUIElement.Page?.RootElement == null)
                 return;
@@ -247,12 +242,9 @@
             var mousePosition = input.MousePosition;
             var rootElement = state.Page.RootElement;
             var lastMouseOverElement = state.LastMouseOverElement;
-<<<<<<< HEAD
+
             UIElement mouseOverElement = lastMouseOverElement;
-=======
-
-            UIElement uIElementUnderMouseCursor = lastMouseOverElement;
->>>>>>> da7b64b5
+
 
             // determine currently overred element.
             if (mousePosition != state.LastMousePosition
@@ -262,12 +254,9 @@
                 if (!GetTouchPosition(state.Resolution, ref viewport, ref worldViewProj, mousePosition, out uiRay))
                     return null;
 
-<<<<<<< HEAD
                 mouseOverElement = GetElementAtScreenPosition(rootElement, ref uiRay, ref worldViewProj, ref intersectionPoint);
                 
-=======
-                uIElementUnderMouseCursor = GetElementAtScreenPosition(rootElement, ref uiRay, ref worldViewProj, ref intersectionPoint);
->>>>>>> da7b64b5
+
             }
             
             // find the common parent between current and last overred elements
